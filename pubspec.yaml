name: supabase_flutter
description: Flutter integration for Supabase. This package makes it simple for developers to build secure and scalable products.
<<<<<<< HEAD
version: 0.2.13
=======
version: 0.3.1
>>>>>>> 7b106eb0
homepage: "https://supabase.io"
repository: "https://github.com/supabase/supabase-flutter"

environment:
  sdk: ">=2.12.0 <3.0.0"
  flutter: ">=1.17.0"

dependencies:
  flutter:
    sdk: flutter
  hive: ^2.0.6
  hive_flutter: ^1.1.0
<<<<<<< HEAD
  supabase: ^0.3.3
=======
  supabase: ^0.3.4
>>>>>>> 7b106eb0
  uni_links: ^0.5.1
  url_launcher: ^6.0.10

dev_dependencies:
  flutter_test:
    sdk: flutter
  lint: ^1.5.3

flutter:<|MERGE_RESOLUTION|>--- conflicted
+++ resolved
@@ -1,10 +1,6 @@
 name: supabase_flutter
 description: Flutter integration for Supabase. This package makes it simple for developers to build secure and scalable products.
-<<<<<<< HEAD
-version: 0.2.13
-=======
 version: 0.3.1
->>>>>>> 7b106eb0
 homepage: "https://supabase.io"
 repository: "https://github.com/supabase/supabase-flutter"
 
@@ -17,11 +13,7 @@
     sdk: flutter
   hive: ^2.0.6
   hive_flutter: ^1.1.0
-<<<<<<< HEAD
-  supabase: ^0.3.3
-=======
   supabase: ^0.3.4
->>>>>>> 7b106eb0
   uni_links: ^0.5.1
   url_launcher: ^6.0.10
 
